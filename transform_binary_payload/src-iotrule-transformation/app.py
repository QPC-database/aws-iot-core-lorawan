--- conflicted
+++ resolved
@@ -41,7 +41,6 @@
 import tabs_objectlocator
 import elsys
 import globalsat_lt100
-import nas_um3080
 
 # Allowed payload type values. This array will be used for validation of the "type" attribute for a
 # handle of a Lambda function. For each value in the list below, you should import a module with the
@@ -54,11 +53,8 @@
 # please add name of your binary decoder (e.g. "mylorawandevice") here (see "Step 4" above)
 VALID_PAYLOAD_DECODER_NAMES = ["sample_device",
                                "dragino_lht65", "axioma_w1", "tabs_objectlocator",
-<<<<<<< HEAD
-                               "elsys", "globalsat_lt100", "nas_um3080"]
-=======
-                               "elsys", "globalsat_lt100", "dragino_lgt92", "dragino_lse01"]
->>>>>>> 4ed25215
+                               "elsys", "globalsat_lt100", "nas_um3080",
+                               "dragino_lgt92", "dragino_lse01"]
 
 # Function name for logging
 FUNCTION_NAME = "ConvertBinaryPayload"
