# AWS IoT Core for LoRaWAN - transform a binary LoRaWAN payload into JSON

LoRaWAN devices often encode transmitted data in a binary format, as it increases transmission efficiency and improves battery lifetime. However, as the data arrive in the cloud, many use cases require a structured format. Transforming the binary data into JSON, for example, enables filtering and enrichment using [AWS IoT SQL](https://docs.aws.amazon.com/iot/latest/developerguide/iot-sql-reference.html) as well as acting on the data using [AWS IoT Rule Actions](https://docs.aws.amazon.com/iot/latest/developerguide/iot-rule-actions.html).

This repository contains resources for you to learn how to transform binary payloads for your LoRaWAN device. These resources include:

- Binary decoders for a set of devices, which will be deployed in an [AWS Lambda layer](https://docs.aws.amazon.com/lambda/latest/dg/configuration-layers.html) so that it may be used in any of your Python lambda functions. Following binary decoders are included:
  - Decoder simulating a temperature and humidity sensor device. It enables you to test is sample without having a physical LoRaWAN device.
  - Browan Tabs Object Locator
  - Dragino LHT65, LGT92, LSE01, LBT1, LDS01
  - Axioma W1
  - Elsys
  - Globalsat LT-100
  - NAS Pulse Reader UM3080


- An [AWS IoT Rule](#example-for-transforming-a-lorawan-binary-payload) for transforming incoming LoRaWAN binary payloads and acting on the resulting JSON. In this sample, the IoT Rule uses a [republish action](https://docs.aws.amazon.com/iot/latest/developerguide/republish-rule-action.html) to republish transformed payload to another MQTT topic. You can use a similar approach to customize the rule actions for the requirements of your application.

You can quickly test this sample by [deploying these resources using AWS SAM](#step-1-deploy-the-sample-in-your-aws-account). If you prefer to build your own binary transformation decoder for a LoRaWAN device, please follow this [step-by-step guidance](#how-to-build-and-deploy-a-binary-decoder-for-your-lorawan-device).

## Solution Architecture

A picture bellow illustrates an architecture in this sample:

![Architecture](images/0000-resized.png)

By executing a stack in a CloudFormation template the following resources will be deployed in your AWS account:

- AWS IoT Rule `samplebinarytransform_TransformLoRaWANBinaryPayload_...` with the necessary IAM roles and policies to perform rule actions
- AWS Lambda function `samplebinarytransform-TransformLoRaWANBinaryPayloadFunction...` that will invoke the binary decoder for your device
- AWS Lambda layer `samplebinarytransform-LoRaWANPayloadDecoderLayer...` containing the binary decoder logic
  
The names above assume that `samplebinarytransform` will be the stack name. A name of a binary decoder will be appended to the name of the AWS IoT Rule.

## Example for transforming a LoRaWAN binary payload

Example binary deocoders for the following devices are included in this sample:

| Manufacturer | Device              | Decoder name       |
| ------------ | ------------------- | ------------------ |
| Browan       | Tabs Object Locator | tabs_objectlocator |
| Axioma       | W1                  | axioma_w1          |
| Dragino      | LHT65               | dragino_lht65      |
| Dragino      | LGT92               | dragino_lgt92      |
| Dragino      | LSE01               | dragino_lse01      |
| Dragino      | LBT1                | dragino_lbt1       |
| Dragino      | LDS01               | dragino_lds01      |
| Elsys        | all                 | elsys              |
| Globalsat    | LT-100              | globalsat_lt100    |
| NAS          | Pulse Reader UM3080 | nas_um3080         |


Before you proceed, please select a preferred approach for using this sample:

- If you don't have a LoRaWAN device yet, or your LoRaWAN device is not included in a list above, please proceed to [Approach A: using simulated decoder](#approach-a-using-simulated-decoder). You will learn how to use binary decoding based on a decoder for a simulated device.
- If your device is included in the list above, please proceed to [Approach B](#approach-b-using-lorawan-device-with-an-included-decoder). You will get guidelines on how to deploy a binary decoder for your device.


## Approach A: using simulated decoder

### Step 1: Deploy the sample for a simulated decoder in your AWS account


**Note:** The sample requires AWS SAM CLI, you can find installation instructions [here](https://docs.aws.amazon.com/serverless-application-model/latest/developerguide/serverless-sam-cli-install.html). If you use [AWS CloudShell](https://aws.amazon.com/cloudshell/) or [AWS Cloud9](https://aws.amazon.com/cloud9/), SAM is already preinstalled.

Please perform the following steps to deploy a sample application:

1. Check out this repository on your computer

    ```shell
    git clone https://github.com/aws-samples/aws-iot-core-lorawan 
    cd aws-iot-core-lorawan/integration/transform_binary_payload
    ```

2. Perform the following command to build the SAM artifacts:

   ```shell
   sam build
   ```

3. Deploy the SAM template to your AWS account.

   ```shell
   sam deploy --guided --stack-name samplebinarytransform
   ```

    Please select the default values of parameters by typing "Enter", with the following exceptions:
    - Parameter **AWS Region:** select a region supporting AWS IoT Core for LoRaWAN
    
    Please note that `sam deploy --guided` should be only executed for a first deployment. To redeploy after that please use `sam deploy`.

4. Please wait few minutes to complete the deployment

    ```bash
    Successfully created/updated stack - samplebinarytransform in <region>
    ```


### Step 2: Testing binary transformation by simulating an ingestion from a LoRaWAN device

1. Please open the MQTT Test Client in AWS Management console by using [this link](https://console.aws.amazon.com/iot/home?#/test). Please ensure to use the same AWS region that you selected in `sam --deploy-guided` command.
2. Please subscribe to the topic `lorawantransformed`
3. Please publish the payload as specified below to the MQTT topic `$aws/rules/samplebinarytransform_TransformLoRaWANBinaryPayloadFor_sample_device`. 

    ```json
    {
        "PayloadData": "y7QKRAGpAQnEf/8=",
        "WirelessDeviceId": "57728ff8-5d1d-4130-9de2-f004d8722bc2",
        "WirelessMetadata": {
          "LoRaWAN": {
            "DataRate": 0,
            "DevEui": "a84041d55182720b",
            "FPort": 2,
            "Frequency": 867900000,
            "Gateways": [
              {
                "GatewayEui": "dca632fffe45b3c0",
                "Rssi": -76,
                "Snr": 9.75
              }
            ],
            "Timestamp": "2020-12-07T14:41:48Z"
          }
        } 
    }
    ```

4. Please review the messages on the topic `lorawantransformed`
  
    The expected output on the topic `lorawantransformed` should be:

    ```json
    {
      "transformed_payload": {
        "input_length": 11,
        "input_hex": "CBB60ACB016D010A347FFF",
        "status": 200,
        "WirelessDeviceId": "57728ff8-5d1d-4130-9de2-f004d8722bc2",
        "DevEui": "a84041d55182720b"
      },
      "lns_payload": {
        "WirelessDeviceId": "57728ff8-5d1d-4130-9de2-f004d8722bc2",
        "WirelessMetadata": {
          "LoRaWAN": {
            "DataRate": 0,
            "DevEui": "a84041d55182720b",
            "FPort": 2,
            "Frequency": 867900000,
            "Gateways": [
              {
                "GatewayEui": "dca632fffe45b3c0",
                "Rssi": -76,
                "Snr": 9.75
              }
            ],
            "Timestamp": "2020-12-07T14:41:48Z"
          }
        },
        "PayloadData": "y7QKRAGpAQnEf/8="
      },
      "timestamp": 1607352177425
    }
    ```

The "transformed_payload" part of the message contains artificialy created decoded payload data according to the instructions in the binary decoder you can find in `src-payload-decoders/python/sample_device.py`:
```python
    result = {
        "temperature": temperature,
        "humidity": humidity
    }
```

## Step 3: Integrating with AWS IoT Core for LoRaWAN

After a successful deployment of the AWS CloudFormation stack, you should configure AWS IoT Core for LoRaWAN to invoke AWS IoT Rule `samplebinarytransform_TransformLoRaWANBinaryPayload_sample_device` each time AWS IoT Core receives a message from a LoRaWAN device:

1. Open "IoT Core" in an AWS management console
2. Click on "Wireless connectivity"
3. Click on "Destinations"
4. Click on "Add destination"
5. Configure the new destination:
   - IAM Role : if you have not created the IAM role for invocation of AWS IoT Rule yet, please click [here for guidelines](#how-to-create-an-iam-role-for-aws-iot-core-for-lorawan-destination)
   - DestinationName: for example `SampleDeviceDestination`
   - RuleName: please input `samplebinarytransform_TransformLoRaWANBinaryPayloadFor_sample_device`

6. Click on "Add destination" button at the bottom of the page
7. Please assign the newly created destination `SampleDeviceDestination` to your LoRaWAN device:  
     - If you create a new LoRaWAN device in AWS IoT Core for LoRaWAN, you should specify `SampleDeviceDestination` as a destination
     - If you already have created a LoRaWAN devices, please use the "Edit" function of the console to update the Destination of the device

## Step 4: Verify the invocation of the AWS IoT Rule 

The following description assumes that you already configured and tested your LoRaWAN Device and LoRaWAN gateway in AWS IoT Core for LoRaWAN. To learn how to do this, please consult [AWS IoT Core for LoRaWAN developer guide](https://docs.aws.amazon.com/iot/latest/developerguide/connect-iot-lorawan.html#connect-iot-lorawan-getting-started-overview).

To verify the invocation of the AWS IoT Rule, please follow these steps:
1. Open "IoT Core" in an AWS management console
2. Click on "Test" to open a MQTT client 
3. Click on "Subscribe to topic"
4. Add `lorawantransformed` and click on "Subscribe"
5. Click on "Subscribe to topic"
6. Add `lorawanerror` and click on "Subscribe"
7. Trigger or wait for the ingestion for your LoRaWAN device connected to AWS IoT Core for LoRaWAN
6. After LoRaWAN device ingestion, you should see a payload like this on `lorawantransformed` topic:
```json
{
  "transformed_payload": {
    "input_length": 11,
    "input_hex": "CBB40A830140010A347FFF",
    "status": 200,
    "WirelessDeviceId": "57728ff8-5d1d-4130-9de2-f004d8722bc2",
    "DevEui": "a84041d55182720b"
  },
  "lns_payload": {
    "WirelessDeviceId": "57728ff8-5d1d-4130-9de2-f004d8722bc2",
    "WirelessMetadata": {
      "LoRaWAN": {
        "DataRate": 0,
        "DevEui": "a84041d55182720b",
        "FPort": 2,
        "Frequency": 867900000,
        "Gateways": [
          {
            "GatewayEui": "dca632fffe45b3c0",
            "Rssi": -89,
            "Snr": 8.25
          }
        ],
        "Timestamp": "2020-12-07T15:27:28Z"
      }
    },
    "PayloadData": "y7QKgwFAAQo0f/8="
  },
  "timestamp": 1607354848824
}
```

Congratulations! You successfully implemented and tested binary decoding for AWS IoT Core for LoRaWAN.

Now you can configure the processing of the decoded data by adding further actions to the AWS IoT Rule `samplebinarytransform_TransformLoRaWANBinaryPayload_sample_device`, for example actions to:

- Store the data in Amazon Timestream, DynamoDB or S3
- Send a message as an input to AWS IoT events  
- Send a message to AWS IoT analytics  

After you have completed working with this sample, you can proceed to [Cleaning up](#step-5-cleaning-up) section.


## Approach B: using LoRaWAN device with an included decoder

### Step 1: Deploy the sample 

**Note:** The sample requires AWS SAM CLI, you can find installation instructions [here](https://docs.aws.amazon.com/serverless-application-model/latest/developerguide/serverless-sam-cli-install.html). If you use [AWS CloudShell](https://aws.amazon.com/cloudshell/) or [AWS Cloud9](https://aws.amazon.com/cloud9/), SAM is already preinstalled.

Please perform the following steps to deploy a sample application:

1. Check out this repository on your computer

    ```shell
    git clone https://github.com/aws-samples/aws-iot-core-lorawan 
    cd aws-iot-core-lorawan/transform_binary_payload
    ```

2. Perform the following command to build the SAM artifacts:

   ```shell
   sam build
   ```

3. Deploy the SAM template to your AWS account.

   ```shell
   sam deploy --guided --stack-name samplebinarytransform
   ```

    Please select the default values of parameters by typing "Enter", with the following exceptions:
    - Parameter **AWS Region:** select a region supporting AWS IoT Core for LoRaWAN
    - Parameter **ParamBinaryDecoderName**: select a decoder name according to a following overview:

    | Manufacturer | Device              | Decoder name       |
    | ------------ | ------------------- | ------------------ |
    | Axioma       | W1                  | axioma_w1          |
    | Dragino      | LHT65               | dragino_lht65      |
    | Dragino      | LBT1                | dragino_lbt1       |
    | Dragino      | LSE01               | dragino_lse01      |
    | Dragino      | LGT92               | dragino_lgt92      |
    | Dragino      | LDS01               | dragino_lds01      |
    | Browan       | Tabs Object Locator | tabs_objectlocator |
    | Elsys        | all                 | elsys              |
    | Globalsat    | LT-100              | globalsat_lt100    |
    | NAS          | Pulse Reader UM3080 | nas_um3080         |
    

  Please note that `sam deploy --guided` should be only executed for a first deployment. To redeploy after that please use `sam deploy`.

4. Please wait few minutes to complete the deployment

    ```bash
    Successfully created/updated stack - samplebinarytransform in <region>
    ```

### Step 2: Testing binary transformation by simulating an ingestion from a LoRaWAN device

1. Please open the MQTT Test Client in AWS Management console by using [this link](https://console.aws.amazon.com/iot/home?#/test). Please ensure to use the same AWS region that you selected in `sam --deploy-guided` command.
2. Please subscribe to the topic `lorawantransformed`
3. Please publish the payload as specified below to the MQTT topic `$aws/rules/samplebinarytransform_TransformLoRaWANBinaryPayloadFor_<Decoder name>`. 

    **Note**: please replace \<Decoder name> in the topic name with a value of the column "Decoder name" from the table above, e.g. samplebinarytransform_TransformLoRaWANBinaryPayload_axioma_w1.
          
    | Manufacturer | Device name         | Sample "PayloadData"                                             |
    | ------------ | ------------------- | ---------------------------------------------------------------- |
    | Axioma       | W1                  | eoFaXxADAAAAwKRZXwMAAAAAAAAAAAAAAAAAAAAAAAAAAAAAAAAAAAAAAAAAAAA= |
    | Dragino      | LHT65               | DRoAAAAABNYBLAA=                                                 |
    | Dragino      | LSE01               | AuHtlACmawQPVGM=                                                 |
    | Dragino      | LGT92               | DSEAAAEVCMUGpAA=                                                 |
    | Dragino      | LBT1                | DxwAAAIDQUJCQ0NEREVFRkYwMjcxMjFGNkFDMy0wNTk=                     |
    | Browan       | Tabs Object Locator | Ae48SPbhAgRupmA=                                                 |
    | Elsys        | all                 | MDEwMEUyMDIyOTA0MDAyNzA1MDYwNjAzMDgwNzBENjIxOTAwRTIxOTAwQTM=     |
    | Globalsat    | LT-100              | MDA4MjY0MDI2NERBRDlGQjg4RENENg==                                 |

<<<<<<< HEAD
The payload is structured in a same way as it will be ingested by AWS IoT Core for LoRaWAN. Please replace the `<Sample PayloadData>` with the value of "Sample PayloadData>" from the following table:
      
| Manufacturer | Device name         | Sample "PayloadData"                                             |
| ------------ | ------------------- | ---------------------------------------------------------------- |
| Axioma       | W1                  | eoFaXxADAAAAwKRZXwMAAAAAAAAAAAAAAAAAAAAAAAAAAAAAAAAAAAAAAAAAAAA= |
| Dragino      | LHT65               | DRoAAAAABNYBLAA=                                                 |
| Dragino      | LSE01               | AuHtlACmawQPVGM=                                                 |
| Dragino      | LGT92               | DSEAAAEVCMUGpAA=                                                 |
| Browan       | Tabs Object Locator | Ae48SPbhAgRupmA=                                                 |
| Elsys        | all                 | MDEwMEUyMDIyOTA0MDAyNzA1MDYwNjAzMDgwNzBENjIxOTAwRTIxOTAwQTM=     |
| Globalsat    | LT-100              | MDA4MjY0MDI2NERBRDlGQjg4RENENg==                                 |
| NAS          | Pulse Reader UM3080 | NDNGNjFBNEIxMjAxMDAwMDAwMjBDNDA5MDAwMA==                         |
=======
    The payload is structured in a same way as it will be ingested by AWS IoT Core for LoRaWAN. Please replace the `<Sample PayloadData>` with the value of "Sample PayloadData>" from the following table:
>>>>>>> a4dd8ebf


    ```json
    {
        "PayloadData": "<Sample PayloadData>",
        "WirelessDeviceId": "57728ff8-5d1d-4130-9de2-f004d8722bc2",
        "WirelessMetadata": {
          "LoRaWAN": {
            "DataRate": 0,
            "DevEui": "a84041d55182720b",
            "FPort": 2,
            "Frequency": 867900000,
            "Gateways": [
              {
                "GatewayEui": "dca632fffe45b3c0",
                "Rssi": -76,
                "Snr": 9.75
              }
            ],
            "Timestamp": "2020-12-07T14:41:48Z"
          }
        } 
    }
    ```

4. Please review the messages on the topic `lorawantransformed`
  
    The expected output on the topic `lorawantransformed` should be:


    ```json
    {
      "transformed_payload": {
        ...
        values depending on your LoRaWAN device
        ...
        "WirelessDeviceId": "57728ff8-5d1d-4130-9de2-f004d8722bc2",
        "DevEui": "a84041d55182720b"
      },
      "lns_payload": {
        "WirelessDeviceId": "57728ff8-5d1d-4130-9de2-f004d8722bc2",
        "WirelessMetadata": {
          "LoRaWAN": {
            "DataRate": 0,
            "DevEui": "a84041d55182720b",
            "FPort": 2,
            "Frequency": 867900000,
            "Gateways": [
              {
                "GatewayEui": "dca632fffe45b3c0",
                "Rssi": -76,
                "Snr": 9.75
              }
            ],
            "Timestamp": "2020-12-07T14:41:48Z"
          }
        },
        "PayloadData": "y7QKRAGpAQnEf/8="
      },
      "timestamp": 1607352177425
    }
    ```

### Step 3: Integrating with AWS IoT Core for LoRaWAN

After a successful deployment of the AWS CloudFormation stack, you should configure AWS IoT Core for LoRaWAN to invoke AWS IoT Rule `samplebinarytransform_TransformLoRaWANBinaryPayload_<Decoder name>` each time a LoRaWAN device is sending payload:

1. Open "IoT Core" in an AWS management console
2. Click on "Wireless connectivity"
3. Click on "Destinations"
4. Click on "Add destination"
5. Configure the new destination:
   - IAM Role : if you have not created the IAM role for invocation of AWS IoT Rule yet, please click [here for guidelines](#how-to-create-an-iam-role-for-aws-iot-core-for-lorawan-destination)
   - DestinationName: for example `SampleDeviceDestination`
   - RuleName: please input `samplebinarytransform_TransformLoRaWANBinaryPayloadFor_<Decoder name>`

6. Click on "Add destination" button at the bottom of the page
7. Please assign the newly created destination `SampleDeviceDestination` to a LoRaWAN device:  
     - If you create a new LoRaWAN device in AWS IoT Core for LoRaWAN, you should specify `SampleDeviceDestination` as a destination
     - If you already have created a LoRaWAN devices, please use the "Edit" function of the console to update the Destination of the device

## Step 4: Verify the invocation of the AWS IoT Rule on ingestion from a LoRaWAN device

The following description assumes that you already configured and tested your LoRaWAN Device and LoRaWAN gateway in AWS IoT Core for LoRaWAN. To learn how to do this, please consult [AWS IoT Core for LoRaWAN developer guide](https://docs.aws.amazon.com/iot/latest/developerguide/connect-iot-lorawan.html#connect-iot-lorawan-getting-started-overview).

To verify the invocation of the AWS IoT Rule, please follow these steps:
1. Open "IoT Core" in an AWS management console
2. Click on "Test" to open a MQTT client 
3. Click on "Subscribe to topic"
4. Add `lorawantransformed` and click on "Subscribe"
5. Click on "Subscribe to topic"
6. Add `lorawanerror` and click on "Subscribe"
7. Trigger or wait for the ingestion for your LoRaWAN device connected to AWS IoT Core for LoRaWAN
6. After LoRaWAN device ingestion, you should see a payload like this on `lorawantransformed` topic:
```json
{
  "transformed_payload": {
    "input_length": 11,
    "input_hex": "CBB40A830140010A347FFF",
    "status": 200,
    "WirelessDeviceId": "57728ff8-5d1d-4130-9de2-f004d8722bc2",
    "DevEui": "a84041d55182720b"
  },
  "lns_payload": {
    "WirelessDeviceId": "57728ff8-5d1d-4130-9de2-f004d8722bc2",
    "WirelessMetadata": {
      "LoRaWAN": {
        "DataRate": 0,
        "DevEui": "a84041d55182720b",
        "FPort": 2,
        "Frequency": 867900000,
        "Gateways": [
          {
            "GatewayEui": "dca632fffe45b3c0",
            "Rssi": -89,
            "Snr": 8.25
          }
        ],
        "Timestamp": "2020-12-07T15:27:28Z"
      }
    },
    "PayloadData": "y7QKgwFAAQo0f/8="
  },
  "timestamp": 1607354848824
}
```

Congratulations! You successfully implemented and tested binary decoding for AWS IoT Core for LoRaWAN.

Now you can configure the processing of the decoded data by adding further actions to the AWS IoT Rule `samplebinarytransform_TransformLoRaWANBinaryPayload_sample_device`, for example actions to:

- Store the data in Amazon Timestream, DynamoDB or S3
- Send a message as an input to AWS IoT events  
- Send a message to AWS IoT analytics  

## Step 5: Cleaning up
Please open AWS CloudFormation console, select the stack and click on "Delete"

## How to build and deploy a binary decoder for your LoRaWAN device

### Prerequisites

- Install the AWS CLI
- Install the AWS SAM CLI

### Implementation steps

Please perform following steps to implement your own binary transformation model:

1. Check out this repository on your computer

    ```shell
    git clone https://github.com/aws-samples/aws-iot-core-lorawan 
    cd aws-iot-core-lorawan/transform_binary_payload
    ```

2. Review source code of binary transformation for example in [src-payload-decoders/python/sample_device.py](src-payload-decoders/python/sample_device.py) or other decoders available [src-payload-decoders/python](src-payload-decoders/python) . Create a copy of the example, e.g.

    ```shell
    cp src-payload-decoders/sample_device.py src-payload-decoders/python/mymanufacturer_mydevice.py
    ```
  
3. Implement decoding logic in `src-payload-decoders/python/mymanufacturer_mydevice.py`

   Please consider the following guidelines when implementing your binary decoder:
    - Please ensure to keep the name and signature of dict_from_payload function stable and not to modify it. 
    - In case of a failure in decoding, please raise an exception.
    - In case of successfull decoding, please return a JSON object with decoded key/value pairs

    The following example illustrates these guideines:
    ```python
    def dict_from_payload(base64_input: str, fport: int = None):
      # Your code
      if (error): 
        raise Exception("Error description")
      return {"key1":42, "key2": "43"}
    ```
 
4. Edit `src-iotrule-transformation/app.py` and
    1. Add `import mymanufacturer_mydevice.py` 
    2. Add "mymanufacturer_mydevice" value to VALID_PAYLOAD_DECODER_NAMES

5. This sample uses AWS SAM to build and deploy all necessary resources (e.g. AWS Lambda function, AWS IoT Rule, AWS IAM Roles) to your AWS account. Please perform the following commands to build the SAM artifacts:

   ```shell
   sam build
   ```

   As a results, the artifacts for the deployment will be placed in a an `.aws-sam` directory.

6. Deploy the SAM template to your AWS account.

   ```shell
   sam deploy --guided --stack-name samplebinarytransform
   ```

    Please note that `sam deploy --guided --stack-name samplebinarytransform` should be only executed for a first deployment. To redeploy after that please use `sam deploy`.


    Congratulations! You successfully deployed your binary transformation logic into your AWS account. Please follow [this guidelines](#step-3-integrating-with-aws-iot-core-for-lorawan) to integrate with AWS IoT Core for LoRaWAN


## How to create an IAM role for AWS IoT Core for LoRaWAN destination

Please use AWS IAM to add an IAM role with the following configuration:

**Trust relationship**  

```json
{
  "Version": "2012-10-17",
  "Statement": [
    {
      "Effect": "Allow",
      "Principal": {
        "Service": [
          "iotwireless.amazonaws.com"
        ]
      },
      "Action": "sts:AssumeRole"
    }
  ]
}
```

**Permissions**  
Role permissions will depend on your use-cases, however they should at least contain the permission to publish to an IoT topic:

```json
{
    "Version": "2012-10-17",
    "Statement": [
        {
            "Sid": "VisualEditor0",
            "Effect": "Allow",
            "Action": [
                "iot:Publish"
            ],
            "Resource": [
                "arn:aws:iot:us-east-1:<your account id>:topic/*"
            ]
        }
    ]
}
```

Please adjust the policy according to your use case following a least privilege principle.
<|MERGE_RESOLUTION|>--- conflicted
+++ resolved
@@ -316,23 +316,9 @@
     | Browan       | Tabs Object Locator | Ae48SPbhAgRupmA=                                                 |
     | Elsys        | all                 | MDEwMEUyMDIyOTA0MDAyNzA1MDYwNjAzMDgwNzBENjIxOTAwRTIxOTAwQTM=     |
     | Globalsat    | LT-100              | MDA4MjY0MDI2NERBRDlGQjg4RENENg==                                 |
-
-<<<<<<< HEAD
-The payload is structured in a same way as it will be ingested by AWS IoT Core for LoRaWAN. Please replace the `<Sample PayloadData>` with the value of "Sample PayloadData>" from the following table:
-      
-| Manufacturer | Device name         | Sample "PayloadData"                                             |
-| ------------ | ------------------- | ---------------------------------------------------------------- |
-| Axioma       | W1                  | eoFaXxADAAAAwKRZXwMAAAAAAAAAAAAAAAAAAAAAAAAAAAAAAAAAAAAAAAAAAAA= |
-| Dragino      | LHT65               | DRoAAAAABNYBLAA=                                                 |
-| Dragino      | LSE01               | AuHtlACmawQPVGM=                                                 |
-| Dragino      | LGT92               | DSEAAAEVCMUGpAA=                                                 |
-| Browan       | Tabs Object Locator | Ae48SPbhAgRupmA=                                                 |
-| Elsys        | all                 | MDEwMEUyMDIyOTA0MDAyNzA1MDYwNjAzMDgwNzBENjIxOTAwRTIxOTAwQTM=     |
-| Globalsat    | LT-100              | MDA4MjY0MDI2NERBRDlGQjg4RENENg==                                 |
-| NAS          | Pulse Reader UM3080 | NDNGNjFBNEIxMjAxMDAwMDAwMjBDNDA5MDAwMA==                         |
-=======
+    | NAS          | Pulse Reader UM3080 | NDNGNjFBNEIxMjAxMDAwMDAwMjBDNDA5MDAwMA==                         |
+
     The payload is structured in a same way as it will be ingested by AWS IoT Core for LoRaWAN. Please replace the `<Sample PayloadData>` with the value of "Sample PayloadData>" from the following table:
->>>>>>> a4dd8ebf
 
 
     ```json
