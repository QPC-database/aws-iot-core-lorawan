# Copyright IoT Systems GmbH (www.iot-systems.at). All Rights Reserved.
# Affiliate of KaWa commerce GmbH, AWS Consulting Partner (www.kawa-commerce.com)
# SPDX-License-Identifier: MIT-0
#
# Permission is hereby granted, free of charge, to any person obtaining a copy of this
# software and associated documentation files (the "Software"), to deal in the Software
# without restriction, including without limitation the rights to use, copy, modify,
# merge, publish, distribute, sublicense, and/or sell copies of the Software, and to
# permit persons to whom the Software is furnished to do so.
#
# THE SOFTWARE IS PROVIDED "AS IS", WITHOUT WARRANTY OF ANY KIND, EXPRESS OR IMPLIED,
# INCLUDING BUT NOT LIMITED TO THE WARRANTIES OF MERCHANTABILITY, FITNESS FOR A
# PARTICULAR PURPOSE AND NONINFRINGEMENT. IN NO EVENT SHALL THE AUTHORS OR COPYRIGHT
# HOLDERS BE LIABLE FOR ANY CLAIM, DAMAGES OR OTHER LIABILITY, WHETHER IN AN ACTION
# OF CONTRACT, TORT OR OTHERWISE, ARISING FROM, OUT OF OR IN CONNECTION WITH THE
# SOFTWARE OR THE USE OR OTHER DEALINGS IN THE SOFTWARE.


# Payload definition can be found here
# https://elsys.se/public/documents/Sensor_payload.pdf


import base64
import json
import helpers

DEBUG_OUTPUT = False

TYPE_RESERVED = 0x00       # Reserved
# 2 bytes  Temperature          [°C]       -3276.5  -       3276.5
TYPE_TEMP = 0x01
# 1 byte   Humidity             [%Rh]          0    -        100
TYPE_RH = 0x02
# 3 bytes  Acceleration X,Y,Z   [63=1G]     -127    -        127
TYPE_ACC = 0x03
# 2 bytes  Light                [Lux]          0    -      65535
TYPE_LIGHT = 0x04
# 1 byte   Motion (PIR)         [n]            0    -        255
TYPE_MOTION = 0x05
# 2 bytes  CO2                  [ppm]          0    -      10000
TYPE_CO2 = 0x06
# 2 bytes  Int battery voltage  [mV]           0    -      65535
TYPE_VDD = 0x07
# 2 bytes  Analog input 1       [mV]           0    -      65535
TYPE_ANALOG1 = 0x08
# 6 bytes  GPS lat & long       [binary]          3 lat + 3 long
TYPE_GPS = 0x09
# 2 bytes  Pulse input 1 rel    [n]            0    -      65535
TYPE_PULSE1 = 0x0A
# 4 bytes  Pulse input 1 abs    [n]            0    - 4294967295
TYPE_PULSE1_ABS = 0x0B
# 2 bytes  Ext temp 1           [°C]       -3276.5  -       3276.5
TYPE_EXT_TEMP1 = 0x0C
# 1 byte   Ext dig input 1      [bool]         0    -          1
TYPE_EXT_DIGITAL = 0x0D
# 2 bytes  Ext distance         [mm]           0    -      65535
TYPE_EXT_DISTANCE = 0x0E
# 1 byte   Motion (Acc mov)     [n]            0    -        255
TYPE_ACC_MOTION = 0x0F
# 4 bytes  IR temp              [°C]     2 int temp + 2 ext temp
TYPE_IR_TEMP = 0x10
# 1 byte   Occupancy            [enum]         0    -          2
TYPE_OCCUPANCY = 0x11
# 1 byte   Ext water leak       [conductivity] 0    -        255
TYPE_WATERLEAK = 0x12
# 65 bytes  Grideye data         []         1 ref + 64 pixel temp
TYPE_GRIDEYE = 0x13
# 4 byte   Pressure             [hPa]          0    -       ????
TYPE_PRESSURE = 0x14
# 2 byte   Sound                [dB]              1 peak + 1 avg
TYPE_SOUND = 0x15
# 2 bytes  Pulse input 2 rel    [n]            0    -      65535
TYPE_PULSE2 = 0x16
# 4 bytes  Pulse input 2 abs    [n]            0    - 4294967295
TYPE_PULSE2_ABS = 0x17
# 2 bytes  Analog input 2       [mV]           0    -      65535
TYPE_ANALOG2 = 0x18
# 2 bytes  Ext temp 2           [°C]       -3276.5  -       3276.5
TYPE_EXT_TEMP2 = 0x19
# 1 byte   Ext dig input 2      [bool]         0    -          1
TYPE_EXT_DIGITAL2 = 0x1A
# 4 bytes  Ext analog uV        [µV] −2147483648    - 2147483647
TYPE_EXT_ANALOG_UV = 0x1B
TYPE_DEBUG = 0x3D  # 4 bytes  Debug
# n bytes  Sensor settings sent to server at startup (First package).
TYPE_SETTINGS = 0x3E
#           Sent on Port+1. See sensor settings document for more information.
TYPE_RFU = 0x3F            # Reserved for future use


<<<<<<< HEAD
def dict_from_payload(base64_input: str):
=======
def bin16dec(binary):
    number = binary & 0xFFFF
    if 0x8000 & number:
        number = -(0x010000 - number)
    return number


def bin8dec(binary):
    number = binary & 0xFF
    if 0x80 & number:
        number = -(0x0100 - number)
    return number


def dict_from_payload(base64_input: str, fport: int = None):
>>>>>>> a4dd8ebf
    decoded = base64.b64decode(base64_input)

    if DEBUG_OUTPUT:
        print(f"Input: {decoded.hex().upper()}")

    # Output
    result = {
        'error': False
    }

    # Iterate over the payload
    i = 0
    while i < len(decoded):
        if decoded[i] == TYPE_TEMP:  # Temperature
            temp = (decoded[i + 1] << 8) | (decoded[i + 2])
            temp = helpers.bin16dec(temp)
            result['temperature'] = temp / 10
            i += 3
        elif decoded[i] == TYPE_RH:  # Humidity
            rh = (decoded[i + 1])
            result['humidity'] = rh
            i += 2
        elif decoded[i] == TYPE_ACC:  # Acceleration X,Y,Z
            result['accX'] = helpers.bin8dec(decoded[i + 1])
            result['accY'] = helpers.bin8dec(decoded[i + 2])
            result['accZ'] = helpers.bin8dec(decoded[i + 3])
            i += 4
        elif decoded[i] == TYPE_LIGHT:  # Light
            result['light'] = (decoded[i + 1] << 8) | (decoded[i + 2])
            i += 3
        elif decoded[i] == TYPE_MOTION:  # Motion (PIR)
            result['motion'] = (decoded[i + 1])
            i += 2
        elif decoded[i] == TYPE_CO2:  # CO2
            result['co2'] = (decoded[i + 1] << 8) | (decoded[i + 2])
            i += 3
        elif decoded[i] == TYPE_VDD:  # Int battery voltage
            result['vdd'] = (decoded[i + 1] << 8) | (decoded[i + 2])
            i += 3
        elif decoded[i] == TYPE_ANALOG1:  # Analog input 1
            result['analog1'] = (decoded[i + 1] << 8) | (decoded[i + 2])
            i += 3
        elif decoded[i] == TYPE_GPS:  # GPS lat & long
            i += 1
            result['gpsLat'] = (decoded[i + 0] | decoded[i + 1] << 8 | decoded[i + 2] << 16 |
                                (0xFF << 24 if decoded[i + 2] & 0x80 else 0x00)) / 10000
            result['gpsLong'] = (decoded[i + 3] | decoded[i + 4] << 8 | decoded[i + 5] << 16 |
                                 (0xFF << 24 if decoded[i + 5] & 0x80 else 0x00)) / 10000
            i += 6
        elif decoded[i] == TYPE_PULSE1:  # Pulse input 1 rel
            result['pulse1'] = (decoded[i + 1] << 8) | (decoded[i + 2])
            i += 3
        elif decoded[i] == TYPE_PULSE1_ABS:  # Pulse input 1 abs
            result['pulse1Abs'] = (decoded[i + 1] << 24) | (decoded[i + 2] << 16) | \
                (decoded[i + 3] << 8) | (decoded[i + 4])
            i += 5
        elif decoded[i] == TYPE_EXT_TEMP1:  # Ext temp 1
            temp = (decoded[i + 1] << 8) | (decoded[i + 2])
            temp = helpers.bin16dec(temp)
            result['extTemp1'] = temp / 10
            i += 3
        elif decoded[i] == TYPE_EXT_DIGITAL:  # Ext dig input 1
            result['extDigital'] = (decoded[i + 1])
            i += 2
        elif decoded[i] == TYPE_EXT_DISTANCE:  # Ext distance
            result['extDistance'] = (decoded[i + 1] << 8) | (decoded[i + 2])
            i += 3
        elif decoded[i] == TYPE_ACC_MOTION:  # Motion (Acc mov)
            result['accMotion'] = (decoded[i + 1])
            i += 2
        elif decoded[i] == TYPE_IR_TEMP:  # IR temp
            iTemp = (decoded[i + 1] << 8) | (decoded[i + 2])
            iTemp = helpers.bin16dec(iTemp)
            eTemp = (decoded[i + 3] << 8) | (decoded[i + 4])
            eTemp = helpers.bin16dec(eTemp)
            result['irTempInt'] = iTemp / 10
            result['irTempExt'] = eTemp / 10
            i += 5
        elif decoded[i] == TYPE_OCCUPANCY:  # Occupancy
            result['occupancy'] = (decoded[i + 1])
            i += 2
        elif decoded[i] == TYPE_WATERLEAK:  # Ext water leak
            result['waterleak'] = (decoded[i + 1])
            i += 2
        elif decoded[i] == TYPE_GRIDEYE:  # Grideye data
            ref = decoded[i + 1]
            i += 1
            grideye = []
            for j in range(64):
                grideye[j] = ref + (decoded[1+i+j] / 10.0)
            i += 65
            result['grideye'] = grideye
        elif decoded[i] == TYPE_PRESSURE:  # Pressure
            temp = (decoded[i + 1] << 24) | (decoded[i + 2] <<
                                             16) | (decoded[i + 3] << 8) | (decoded[i + 4])
            result['pressure'] = temp / 1000
            i += 5
        elif decoded[i] == TYPE_SOUND:  # Sound
            result['soundPeak'] = decoded[i + 1]
            result['soundAvg'] = decoded[i + 2]
            i += 3
        elif decoded[i] == TYPE_PULSE2:  # Pulse input 2 rel
            result['pulse2'] = (decoded[i + 1] << 8) | (decoded[i + 2])
            i += 3
        elif decoded[i] == TYPE_PULSE2_ABS:  # Pulse input 2 abs
            result['pulse2Abs'] = (decoded[i + 1] << 24) | (decoded[i + 2] << 16) | \
                                  (decoded[i + 3] << 8) | (decoded[i + 4])
            i += 5
        elif decoded[i] == TYPE_ANALOG2:  # Analog input 2
            result['analog2'] = (decoded[i + 1] << 8) | (decoded[i + 2])
            i += 3
        elif decoded[i] == TYPE_EXT_TEMP2:  # Ext temp 2
            temp = (decoded[i + 1] << 8) | (decoded[i + 2])
            temp = helpers.bin16dec(temp)
            if 'extTemp2' in result:
                if type(result['extTemp2']) is float:
                    result['extTemp2'] = [result['extTemp2']]
                if type(result['extTemp2']) is list:
                    result['extTemp2'].append(temp / 10)
            else:
                result['extTemp2'] = temp / 10
            i += 3
        elif decoded[i] == TYPE_EXT_DIGITAL2:  # Ext dig input 2
            result['extDigital2'] = (decoded[i + 1])
            i += 2
        elif decoded[i] == TYPE_EXT_ANALOG_UV:  # Ext analog uV
            result['extAnalogUv'] = (decoded[i + 1] << 24) | (decoded[i + 2] << 16) | \
                                    (decoded[i + 3] << 8) | (decoded[i + 4])
            i += 5
        elif decoded[i] == TYPE_DEBUG:  # Debug
            result['debug'] = (decoded[i + 1] << 24) | (decoded[i + 2] << 16) | \
                              (decoded[i + 3] << 8) | (decoded[i + 4])
            i += 5
        elif decoded[i] == TYPE_SETTINGS:  # Sensor settings
            i = len(decoded)  # just ignore sensor settings packets
        else:  # something is wrong with the data
            result['error'] = True
            i = len(decoded)

    if DEBUG_OUTPUT:
        print(f"Output: {json.dumps(result,indent=2)}")

    return result


# Tests
if __name__ == "__main__":
    test_definition = [
        {
            "input_encoding": "hex",
            "input_value": "0100E202290400270506060308070D621900E21900A3",
            "output": {
                "temperature": 22.6,
                "humidity": 41,
                "light": 39,
                "motion": 6,
                "co2": 776,
                "vdd": 3426,
                "extTemp2": [
                    22.6,
                    16.3
                ],
                "error": False
            }
        }
    ]

    for testcase in test_definition:
        base64_input = None
        if testcase.get("input_encoding") == "base64":
            base64_input = testcase.get("input_value")
        elif testcase.get("input_encoding") == "hex":
            base64_input = base64.b64encode(
                bytearray.fromhex(testcase.get("input_value"))).decode("utf-8")
        output = dict_from_payload(base64_input)
        for key in testcase.get("output"):
            if(testcase.get("output").get(key) != output.get(key)):
                raise Exception(
                    f'Assertion failed for input {testcase.get("input_value")}, key {key}, expected {testcase.get("output").get(key)}, got {output.get(key)}')
            else:
                print(
                    f'"{testcase.get("input_value")}": Successfull test for key "{key}", value "{testcase.get("output").get(key)}"')<|MERGE_RESOLUTION|>--- conflicted
+++ resolved
@@ -88,25 +88,7 @@
 TYPE_RFU = 0x3F            # Reserved for future use
 
 
-<<<<<<< HEAD
-def dict_from_payload(base64_input: str):
-=======
-def bin16dec(binary):
-    number = binary & 0xFFFF
-    if 0x8000 & number:
-        number = -(0x010000 - number)
-    return number
-
-
-def bin8dec(binary):
-    number = binary & 0xFF
-    if 0x80 & number:
-        number = -(0x0100 - number)
-    return number
-
-
 def dict_from_payload(base64_input: str, fport: int = None):
->>>>>>> a4dd8ebf
     decoded = base64.b64decode(base64_input)
 
     if DEBUG_OUTPUT:
@@ -160,8 +142,8 @@
             result['pulse1'] = (decoded[i + 1] << 8) | (decoded[i + 2])
             i += 3
         elif decoded[i] == TYPE_PULSE1_ABS:  # Pulse input 1 abs
-            result['pulse1Abs'] = (decoded[i + 1] << 24) | (decoded[i + 2] << 16) | \
-                (decoded[i + 3] << 8) | (decoded[i + 4])
+            result['pulse1Abs'] = ((decoded[i + 1] << 24) | (decoded[i + 2] << 16) |
+                                   (decoded[i + 3] << 8) | (decoded[i + 4]))
             i += 5
         elif decoded[i] == TYPE_EXT_TEMP1:  # Ext temp 1
             temp = (decoded[i + 1] << 8) | (decoded[i + 2])
@@ -200,8 +182,8 @@
             i += 65
             result['grideye'] = grideye
         elif decoded[i] == TYPE_PRESSURE:  # Pressure
-            temp = (decoded[i + 1] << 24) | (decoded[i + 2] <<
-                                             16) | (decoded[i + 3] << 8) | (decoded[i + 4])
+            temp = ((decoded[i + 1] << 24) | (decoded[i + 2] << 16) |
+                    (decoded[i + 3] << 8) | (decoded[i + 4]))
             result['pressure'] = temp / 1000
             i += 5
         elif decoded[i] == TYPE_SOUND:  # Sound
@@ -212,8 +194,8 @@
             result['pulse2'] = (decoded[i + 1] << 8) | (decoded[i + 2])
             i += 3
         elif decoded[i] == TYPE_PULSE2_ABS:  # Pulse input 2 abs
-            result['pulse2Abs'] = (decoded[i + 1] << 24) | (decoded[i + 2] << 16) | \
-                                  (decoded[i + 3] << 8) | (decoded[i + 4])
+            result['pulse2Abs'] = ((decoded[i + 1] << 24) | (decoded[i + 2] << 16) |
+                                   (decoded[i + 3] << 8) | (decoded[i + 4]))
             i += 5
         elif decoded[i] == TYPE_ANALOG2:  # Analog input 2
             result['analog2'] = (decoded[i + 1] << 8) | (decoded[i + 2])
@@ -233,12 +215,12 @@
             result['extDigital2'] = (decoded[i + 1])
             i += 2
         elif decoded[i] == TYPE_EXT_ANALOG_UV:  # Ext analog uV
-            result['extAnalogUv'] = (decoded[i + 1] << 24) | (decoded[i + 2] << 16) | \
-                                    (decoded[i + 3] << 8) | (decoded[i + 4])
+            result['extAnalogUv'] = ((decoded[i + 1] << 24) | (decoded[i + 2] << 16) |
+                                     (decoded[i + 3] << 8) | (decoded[i + 4]))
             i += 5
         elif decoded[i] == TYPE_DEBUG:  # Debug
-            result['debug'] = (decoded[i + 1] << 24) | (decoded[i + 2] << 16) | \
-                              (decoded[i + 3] << 8) | (decoded[i + 4])
+            result['debug'] = ((decoded[i + 1] << 24) | (decoded[i + 2] << 16) |
+                               (decoded[i + 3] << 8) | (decoded[i + 4]))
             i += 5
         elif decoded[i] == TYPE_SETTINGS:  # Sensor settings
             i = len(decoded)  # just ignore sensor settings packets
@@ -283,7 +265,7 @@
                 bytearray.fromhex(testcase.get("input_value"))).decode("utf-8")
         output = dict_from_payload(base64_input)
         for key in testcase.get("output"):
-            if(testcase.get("output").get(key) != output.get(key)):
+            if testcase.get("output").get(key) != output.get(key):
                 raise Exception(
                     f'Assertion failed for input {testcase.get("input_value")}, key {key}, expected {testcase.get("output").get(key)}, got {output.get(key)}')
             else:
